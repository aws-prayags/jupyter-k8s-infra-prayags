--- conflicted
+++ resolved
@@ -92,7 +92,6 @@
 	// +optional
 	DefaultOwnershipType string `json:"defaultOwnershipType,omitempty"`
 
-<<<<<<< HEAD
 	// DefaultIdleShutdown provides default idle shutdown configuration
 	// Includes timeout, detection endpoint, and enable/disable
 	// +optional
@@ -101,11 +100,10 @@
 	// IdleShutdownOverrides controls override behavior and bounds
 	// +optional
 	IdleShutdownOverrides *IdleShutdownOverridePolicy `json:"idleShutdownOverrides,omitempty"`
-=======
+	
 	// AppType specifies the application type for workspaces using this template
 	// +optional
 	AppType string `json:"appType,omitempty"`
->>>>>>> dd8e62d5
 }
 
 // ResourceBounds defines minimum and maximum resource limits

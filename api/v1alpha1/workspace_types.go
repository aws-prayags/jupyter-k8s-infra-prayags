/*
Copyright 2025.

Licensed under the Apache License, Version 2.0 (the "License");
you may not use this file except in compliance with the License.
You may obtain a copy of the License at

    http://www.apache.org/licenses/LICENSE-2.0

Unless required by applicable law or agreed to in writing, software
distributed under the License is distributed on an "AS IS" BASIS,
WITHOUT WARRANTIES OR CONDITIONS OF ANY KIND, either express or implied.
See the License for the specific language governing permissions and
limitations under the License.
*/

package v1alpha1

import (
	corev1 "k8s.io/api/core/v1"
	"k8s.io/apimachinery/pkg/api/resource"
	metav1 "k8s.io/apimachinery/pkg/apis/meta/v1"
)

// EDIT THIS FILE!  THIS IS SCAFFOLDING FOR YOU TO OWN!
// NOTE: json tags are required.  Any new fields you add must have json tags for the fields to be serialized.

// VolumeSpec defines a volume to mount from an existing PVC
type VolumeSpec struct {
	// Name is a unique identifier for this volume within the pod (maps to pod.spec.volumes[].name)
	Name string `json:"name"`

	// PersistentVolumeClaimName is the name of the existing PVC to mount
	PersistentVolumeClaimName string `json:"persistentVolumeClaimName"`

	// MountPath is the path where the volume should be mounted (Unix-style path, e.g. /data)
	MountPath string `json:"mountPath"`
}

// ContainerConfig defines container command and args configuration
type ContainerConfig struct {
	// Command specifies the container command
	Command []string `json:"command,omitempty"`

	// Args specifies the container arguments
	Args []string `json:"args,omitempty"`
}

// StorageSpec defines the storage configuration for Workspace
type StorageSpec struct {
	// StorageClassName specifies the storage class to use for persistent storage
	StorageClassName *string `json:"storageClassName,omitempty"`

	// Size specifies the size of the persistent volume
	// Supports standard Kubernetes resource quantities (e.g., "10Gi", "500Mi", "1Ti")
	// Integer values without units are interpreted as bytes
	// +kubebuilder:default="10Gi"
	Size resource.Quantity `json:"size,omitempty"`

	// MountPath specifies where to mount the persistent volume in the container
	// Default is /home/jovyan (jovyan is the standard user in Jupyter images)
	// +kubebuilder:default="/home/jovyan"
	MountPath string `json:"mountPath,omitempty"`
}

// AccessStrategyRef defines a reference to a WorkspaceAccessStrategy
type AccessStrategyRef struct {
	// Name of the WorkspaceAccessStrategy
	Name string `json:"name"`

	// Namespace where the WorkspaceAccessStrategy is located
	// +optional
	Namespace string `json:"namespace,omitempty"`
}

// IdleShutdownSpec defines idle shutdown configuration
type IdleShutdownSpec struct {
	// Enabled indicates if idle shutdown is enabled
	Enabled bool `json:"enabled"`

	// TimeoutMinutes specifies idle timeout in minutes
	// +kubebuilder:validation:Minimum=1
	TimeoutMinutes int `json:"timeoutMinutes"`

	// Detection specifies how to detect idle state
	Detection IdleDetectionSpec `json:"detection"`
}

// IdleDetectionSpec defines idle detection methods
type IdleDetectionSpec struct {
	// HTTPGet specifies the HTTP request to perform for idle detection
	// +optional
	HTTPGet *corev1.HTTPGetAction `json:"httpGet,omitempty"`
}

// WorkspaceSpec defines the desired state of Workspace
type WorkspaceSpec struct {
	// INSERT ADDITIONAL SPEC FIELDS - desired state of cluster
	// Important: Run "make" to regenerate code after modifying this file
	// The following markers will use OpenAPI v3 schema to validate the value
	// More info: https://book.kubebuilder.io/reference/markers/crd-validation.html

	// Display Name of the server
	DisplayName string `json:"displayName"`

	// Image specifies the container image to use
	Image string `json:"image,omitempty"`

	// DesiredStatus specifies the desired operational status
	// +kubebuilder:validation:Enum=Running;Stopped
	DesiredStatus string `json:"desiredStatus,omitempty"`

	// OwnershipType specifies who can modify the space.
	// Public means anyone with RBAC permissions can update/delete the space.
	// OwnerOnly means only the creator can update/delete the space.
	// +kubebuilder:validation:Enum=Public;OwnerOnly
	// +optional
	OwnershipType string `json:"ownershipType,omitempty"`

	// Resources specifies the resource requirements
	Resources *corev1.ResourceRequirements `json:"resources,omitempty"`

	// Storage specifies the storage configuration
	// +kubebuilder:validation:XValidation:rule="self == oldSelf",message="storage is immutable"
	Storage *StorageSpec `json:"storage,omitempty"`

	// Volumes specifies additional volumes to mount from existing PersistantVolumeClaims
	Volumes []VolumeSpec `json:"volumes,omitempty"`

	// ContainerConfig specifies container command and args configuration
	ContainerConfig *ContainerConfig `json:"containerConfig,omitempty"`

	// NodeSelector specifies node selection constraints for the workspace pod
	NodeSelector map[string]string `json:"nodeSelector,omitempty"`

	// Affinity specifies node affinity and anti-affinity rules for the workspace pod
	Affinity *corev1.Affinity `json:"affinity,omitempty"`

	// Tolerations specifies tolerations for the workspace pod to schedule on nodes with matching taints
	Tolerations []corev1.Toleration `json:"tolerations,omitempty"`

	// Lifecycle specifies actions that the management system should take
	// in response to container lifecycle events (for instance, lifecycle hooks)
	Lifecycle *corev1.Lifecycle `json:"lifecycle,omitempty"`

	// AccessStrategy specifies the WorkspaceAccessStrategy to use
	// +optional
	AccessStrategy *AccessStrategyRef `json:"accessStrategy,omitempty"`

	// TemplateRef references a WorkspaceTemplate to use as base configuration
	// When set, template provides defaults and spec fields (Image, Resources, Storage.Size) act as overrides
	// IMMUTABLE: Cannot be changed after workspace creation
	// +kubebuilder:validation:XValidation:rule="self == oldSelf",message="templateRef is immutable"
	// +optional
	TemplateRef *string `json:"templateRef,omitempty"`

<<<<<<< HEAD
	// IdleShutdown specifies idle shutdown configuration
	// +optional
	IdleShutdown *IdleShutdownSpec `json:"idleShutdown,omitempty"`
=======
	// AppType specifies the application type for this workspace
	// +optional
	AppType string `json:"appType,omitempty"`
>>>>>>> dd8e62d5
}

// AccessResourceStatus defines the status of a resource created from a template
type AccessResourceStatus struct {
	// Kind of the Kubernetes resource
	Kind string `json:"kind"`

	// APIVersion of the Kubernetes resource
	APIVersion string `json:"apiVersion"`

	// Name of the resource
	Name string `json:"name"`

	// Namespace of the resource
	Namespace string `json:"namespace"`
}

// WorkspaceStatus defines the observed state of Workspace.
type WorkspaceStatus struct {
	// INSERT ADDITIONAL STATUS FIELD - define observed state of cluster
	// Important: Run "make" to regenerate code after modifying this file

	// For Kubernetes API conventions, see:
	// https://github.com/kubernetes/community/blob/master/contributors/devel/sig-architecture/api-conventions.md#typical-status-properties

	// DeploymentName is the name of the deployment managing the Workspace pods
	// +optional
	DeploymentName string `json:"deploymentName,omitempty"`

	// ServiceName is the name of the service exposing the Workspace
	// +optional
	ServiceName string `json:"serviceName,omitempty"`

	// AccessURL is the URL at which the workspace can be accessed
	// +optional
	AccessURL string `json:"accessURL,omitempty"`

	// AccessResourceSelector is a label selector that can be used to find all resources
	// created from the workspace's AccessStrategy templates
	// +optional
	AccessResourceSelector string `json:"accessResourceSelector,omitempty"`

	// AccessResources provides status details of individual resources created from
	// the workspace's AccessStrategy templates
	// +optional
	AccessResources []AccessResourceStatus `json:"accessResources,omitempty"`

	// Conditions represent the current state of the Workspace resource.
	// Each condition has a unique type and reflects the status of a specific aspect of the resource.
	//
	// Standard condition types include:
	// - "Available": the resource is fully functional and ready to use
	// - "Progressing": the resource is being created or updated
	// - "Degraded": the resource failed to reach or maintain its desired state
	// - "Valid": the workspace configuration passes all validation checks (template, quota, etc.)
	//
	// The status of each condition is one of True, False, or Unknown.
	// +listType=map
	// +listMapKey=type
	// +patchStrategy=merge
	// +patchMergeKey=type
	// +optional
	Conditions []metav1.Condition `json:"conditions,omitempty" patchStrategy:"merge" patchMergeKey:"type" protobuf:"bytes,1,rep,name=conditions"`
}

// +kubebuilder:object:root=true
// +kubebuilder:subresource:status
// +kubebuilder:printcolumn:name="Available",type="string",JSONPath=".status.conditions[?(@.type==\"Available\")].status"
// +kubebuilder:printcolumn:name="Progressing",type="string",JSONPath=".status.conditions[?(@.type==\"Progressing\")].status"
// +kubebuilder:printcolumn:name="Degraded",type="string",JSONPath=".status.conditions[?(@.type==\"Degraded\")].status"
// +kubebuilder:printcolumn:name="Age",type="date",JSONPath=".metadata.creationTimestamp"

// Workspace is the Schema for the workspaces API
type Workspace struct {
	metav1.TypeMeta `json:",inline"`

	// metadata is a standard object metadata
	// +optional
	metav1.ObjectMeta `json:"metadata,omitempty,omitzero"`

	// spec defines the desired state of Workspace
	// +required
	Spec WorkspaceSpec `json:"spec"`

	// status defines the observed state of Workspace
	// +optional
	Status WorkspaceStatus `json:"status,omitempty,omitzero"`
}

// +kubebuilder:object:root=true

// WorkspaceList contains a list of Workspace
type WorkspaceList struct {
	metav1.TypeMeta `json:",inline"`
	metav1.ListMeta `json:"metadata,omitempty"`
	Items           []Workspace `json:"items"`
}

func init() {
	SchemeBuilder.Register(&Workspace{}, &WorkspaceList{})
}<|MERGE_RESOLUTION|>--- conflicted
+++ resolved
@@ -154,15 +154,13 @@
 	// +optional
 	TemplateRef *string `json:"templateRef,omitempty"`
 
-<<<<<<< HEAD
 	// IdleShutdown specifies idle shutdown configuration
 	// +optional
 	IdleShutdown *IdleShutdownSpec `json:"idleShutdown,omitempty"`
-=======
+	
 	// AppType specifies the application type for this workspace
 	// +optional
 	AppType string `json:"appType,omitempty"`
->>>>>>> dd8e62d5
 }
 
 // AccessResourceStatus defines the status of a resource created from a template

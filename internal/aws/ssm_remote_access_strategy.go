--- conflicted
+++ resolved
@@ -47,22 +47,16 @@
 	TagWorkspacePodUID = "workspace-pod-uid"
 
 	// File paths
-<<<<<<< HEAD
 	// State file in shared volume (survives container restarts)
 	SSMRegistrationStateFile = "/opt/amazon/sagemaker/workspace/.ssm-registration-state.json"
 
 	// TODO: Can be removed once readiness probe is updated to check state file
-	SSMRegistrationMarkerFile = "/tmp/ssm-registered"
-	SSMRegistrationScript     = "/usr/local/bin/register-ssm.sh"
-	RemoteAccessServerPath    = "/opt/amazon/sagemaker/workspace/remote-access-server"
-=======
 	SSMRegistrationMarkerFile    = "/tmp/ssm-registered"
 	SSMRegistrationScript        = "/usr/local/bin/register-ssm.sh"
 	RemoteAccessServerScriptPath = "/opt/amazon/sagemaker/workspace/remote-access/start-remote-access-server.sh"
 
 	// Remote access server configuration
 	RemoteAccessServerPort = "2222"
->>>>>>> 0ef2d686
 )
 
 // SSMRemoteAccessStrategy handles SSM remote access strategy operations
@@ -362,20 +356,8 @@
 	}
 	logger.Info("SSM registration completed successfully")
 
-<<<<<<< HEAD
 	// TODO: Remove this once all deployments migrate to state-file-based readiness checks
 	logger.V(1).Info("Creating marker file for backward compatibility")
-=======
-	// Step 3: Start remote access server in main container using the startup script
-	logger.Info("Starting remote access server in main container")
-	serverCmd := []string{RemoteAccessServerScriptPath, "--port", RemoteAccessServerPort}
-	if _, err := s.podExecUtil.ExecInPod(ctx, pod, WorkspaceContainerName, serverCmd, noStdin); err != nil {
-		return fmt.Errorf("failed to start remote access server: %w", err)
-	}
-
-	// Step 4: Create completion marker file
-	logger.Info("Creating SSM registration completion marker")
->>>>>>> 0ef2d686
 	markerCmd := []string{"touch", SSMRegistrationMarkerFile}
 	if _, err := s.podExecUtil.ExecInPod(ctx, pod, SSMAgentSidecarContainerName, markerCmd, noStdin); err != nil {
 		return fmt.Errorf("failed to create marker file: %w", err)
@@ -397,8 +379,9 @@
 
 	// TODO: Make this script idempotent
 	// For now, only called on container restart so should be fine
-	logger.V(1).Info("Starting remote access server in workspace container")
-	serverCmd := []string{"bash", "-c", fmt.Sprintf("sudo %s > /dev/null 2>&1 &", RemoteAccessServerPath)}
+	// Step 3: Start remote access server in main container using the startup script
+	logger.Info("Starting remote access server in main container")
+	serverCmd := []string{RemoteAccessServerScriptPath, "--port", RemoteAccessServerPort}
 	if _, err := s.podExecUtil.ExecInPod(ctx, pod, WorkspaceContainerName, serverCmd, ""); err != nil {
 		return fmt.Errorf("failed to start remote access server: %w", err)
 	}

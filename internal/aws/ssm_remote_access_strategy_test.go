--- conflicted
+++ resolved
@@ -118,10 +118,7 @@
 		mock.Anything,
 		mock.Anything,
 		WorkspaceContainerName,
-		mock.MatchedBy(func(cmd []string) bool {
-			return len(cmd) == 3 && cmd[0] == "bash" && cmd[1] == "-c" &&
-				strings.Contains(cmd[2], "remote-access-server")
-		}),
+		[]string{RemoteAccessServerScriptPath, "--port", RemoteAccessServerPort},
 		"",
 	).Return("", nil).Once()
 }
@@ -471,41 +468,6 @@
 	t.Setenv(EKSClusterARNEnv, "arn:aws:eks:us-west-2:123456789012:cluster/test-cluster")
 
 	mockPodExecUtil := &MockPodExecUtil{}
-<<<<<<< HEAD
-=======
-
-	// First call: check if registration completed (return error = not completed)
-	mockPodExecUtil.On("ExecInPod", mock.Anything, mock.Anything, SSMAgentSidecarContainerName,
-		[]string{"test", "-f", SSMRegistrationMarkerFile}, "").Return("", errors.New("file not found"))
-
-	// Second call: registration script execution with stdin
-	mockPodExecUtil.On("ExecInPod", mock.Anything, mock.Anything, SSMAgentSidecarContainerName,
-		mock.MatchedBy(func(cmd []string) bool {
-			return len(cmd) == 3 && cmd[0] == bashCommand && cmd[1] == "-c" &&
-				strings.Contains(cmd[2], "read ACTIVATION_ID && read ACTIVATION_CODE") &&
-				strings.Contains(cmd[2], "REGION=us-west-2") &&
-				strings.Contains(cmd[2], "register-ssm.sh")
-		}), mock.MatchedBy(func(stdin string) bool {
-			return strings.Contains(stdin, "test-activation-id") &&
-				strings.Contains(stdin, "test-activation-code") &&
-				!strings.Contains(stdin, "us-west-2") // Region should not be in stdin
-		})).Return("", nil)
-
-	// Third call: remote access server start using script
-	mockPodExecUtil.On("ExecInPod", mock.Anything, mock.Anything, WorkspaceContainerName,
-		mock.MatchedBy(func(cmd []string) bool {
-			return len(cmd) == 3 &&
-				cmd[0] == RemoteAccessServerScriptPath &&
-				cmd[1] == "--port" &&
-				cmd[2] == RemoteAccessServerPort
-		}), "").Return("", nil)
-
-	// Fourth call: completion marker creation
-	mockPodExecUtil.On("ExecInPod", mock.Anything, mock.Anything, SSMAgentSidecarContainerName,
-		[]string{"touch", SSMRegistrationMarkerFile}, "").Return("", nil)
-
-	// Create mock SSM client
->>>>>>> 0ef2d686
 	mockSSMClient := &MockSSMRemoteAccessClient{}
 
 	// NO MOCKS - should exit early before any operations

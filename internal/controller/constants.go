package controller

import (
	"fmt"
	"time"

	workspaceutil "github.com/jupyter-ai-contrib/jupyter-k8s/internal/workspace"
)

const (
	// DefaultCPURequest is the default CPU request for workspace containers
	DefaultCPURequest = "100m"
	// DefaultMemoryRequest is the default memory request for workspace containers
	DefaultMemoryRequest = "128Mi"

	// JupyterPort is the default port for Jupyter server
	JupyterPort = 8888

	// DefaultMountPath is the default mount path for workspace storage
	DefaultMountPath = "/home/jovyan"

	// AppLabel is the label key for application identification
	AppLabel = "app"

	// LabelWorkspaceNamespace is the label key for workspace namespace
	LabelWorkspaceNamespace = "workspace.jupyter.org/workspaceNamespace"
	// LabelAccessStrategyName is the label key for access strategy name
	LabelAccessStrategyName = "workspace.jupyter.org/accessStrategyName"
	// LabelAccessStrategyNamespace is the label key for access strategy namespace
	LabelAccessStrategyNamespace = "workspace.jupyter.org/accessStrategyNamespace"
	// LabelWorkspaceTemplate is the label key for workspace template
	LabelWorkspaceTemplate = "workspace.jupyter.org/template"

	// AppLabelValue is the label value for app label
	AppLabelValue = "jupyter"

	// AnnotationCreatedBy is the annotation key for tracking resource creator
	AnnotationCreatedBy = "workspace.jupyter.org/created-by"
	// AnnotationLastUpdatedBy is the annotation key for tracking last updater
	AnnotationLastUpdatedBy = "workspace.jupyter.org/last-updated-by"
	// AnnotationServiceAccountUsers is the annotation key for service account users
	AnnotationServiceAccountUsers = "workspace.jupyter.org/service-account-users"
	// AnnotationServiceAccountUserPatterns is the annotation key for service account user patterns
	AnnotationServiceAccountUserPatterns = "workspace.jupyter.org/service-account-user-patterns"
	// AnnotationServiceAccountGroups is the annotation key for service account groups
	AnnotationServiceAccountGroups = "workspace.jupyter.org/service-account-groups"

	// PhaseCreating indicates the workspace is being created
	PhaseCreating = "Creating"
	// PhaseRunning indicates the workspace is running
	PhaseRunning = "Running"
	// PhaseStopped indicates the workspace is stopped
	PhaseStopped = "Stopped"

	// PreemptedReason is the reason for preempted workspaces
	PreemptedReason = "Workspace preempted due to resource contention"

	// PreemptionReasonAnnotation is the annotation key for preemption reason
	PreemptionReasonAnnotation = "workspace.jupyter.org/preemption-reason"

	// KindPod represents the Pod resource kind
	KindPod = "Pod"

	// MessageCreating is the status message for creating workspaces
	MessageCreating = "Jupyter server is starting"
	// MessageRunning is the status message for running workspaces
	MessageRunning = "Jupyter server is running"
	// MessageStopped is the status message for stopped workspaces
	MessageStopped = "Jupyter server stopped successfully"

	// DefaultDesiredStatus is the default desired status for workspaces
	DefaultDesiredStatus = "Running"

	// PollRequeueDelay is the delay for polling reconciliation
	PollRequeueDelay = 200 * time.Millisecond
	// LongRequeueDelay is the delay for long reconciliation cycles
	LongRequeueDelay = 60 * time.Second

	// IdleCheckInterval is the interval for checking workspace idle status
	IdleCheckInterval = 5 * time.Minute

<<<<<<< HEAD
	// ControllerNamespace is the namespace where the controller runs
	ControllerNamespace = "jupyter-k8s-system"
	// ControllerServiceAccount is the full service account username for the controller
	ControllerServiceAccount = "system:serviceaccount:" + ControllerNamespace + ":jupyter-k8s-controller-manager"
=======
	// WorkspaceFinalizerName is the finalizer name for workspace cleanup protection
	WorkspaceFinalizerName = "workspace.jupyter.org/cleanup-protection"
>>>>>>> 4ffb4c40
)

// GenerateDeploymentName creates a consistent deployment name
func GenerateDeploymentName(workspaceName string) string {
	return fmt.Sprintf("jupyter-%s", workspaceName)
}

// GenerateServiceName creates a consistent service name
func GenerateServiceName(workspaceName string) string {
	return fmt.Sprintf("jupyter-%s-service", workspaceName)
}

// GeneratePVCName creates a consistent PVC name
func GeneratePVCName(workspaceName string) string {
	return fmt.Sprintf("jupyter-%s-pvc", workspaceName)
}

// GenerateLabels creates consistent labels for resources
func GenerateLabels(workspaceName string) map[string]string {
	return map[string]string{
		AppLabel:                         AppLabelValue,
		workspaceutil.LabelWorkspaceName: workspaceName,
	}
}<|MERGE_RESOLUTION|>--- conflicted
+++ resolved
@@ -79,15 +79,14 @@
 	// IdleCheckInterval is the interval for checking workspace idle status
 	IdleCheckInterval = 5 * time.Minute
 
-<<<<<<< HEAD
 	// ControllerNamespace is the namespace where the controller runs
 	ControllerNamespace = "jupyter-k8s-system"
+	
 	// ControllerServiceAccount is the full service account username for the controller
 	ControllerServiceAccount = "system:serviceaccount:" + ControllerNamespace + ":jupyter-k8s-controller-manager"
-=======
+	
 	// WorkspaceFinalizerName is the finalizer name for workspace cleanup protection
 	WorkspaceFinalizerName = "workspace.jupyter.org/cleanup-protection"
->>>>>>> 4ffb4c40
 )
 
 // GenerateDeploymentName creates a consistent deployment name
